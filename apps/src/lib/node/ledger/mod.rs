--- conflicted
+++ resolved
@@ -244,14 +244,11 @@
     // drop is called on the database
     let (abort_handle, abort_registration) = AbortHandle::new_pair();
 
-<<<<<<< HEAD
     // Prefetch needed wasm artifacts
     wasm::pre_fetch_wasm(&config.wasm_dir, "wasm/checksums.json");
-=======
     // Because we cannot attach any data to the `abort_handle`, we also need
     // another channel for signalling an error to the shell from Tendermint
     let (failure_sender, failure_receiver) = channel();
->>>>>>> 4d22ec4c
 
     // start Tendermint node
     let tendermint_handle = std::thread::spawn(move || {

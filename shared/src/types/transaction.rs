--- conflicted
+++ resolved
@@ -5,13 +5,9 @@
 use borsh::{BorshDeserialize, BorshSerialize};
 use serde::{Deserialize, Serialize};
 
-<<<<<<< HEAD
 use super::key::ed25519::PublicKey;
 use super::nft::NftToken;
-=======
->>>>>>> 65eeff47
 use crate::types::address::Address;
-use crate::types::key::ed25519::PublicKey;
 
 /// A tx data type to update an account's validity predicate
 #[derive(
@@ -49,12 +45,7 @@
     pub vp_code: Vec<u8>,
 }
 
-<<<<<<< HEAD
 /// A tx data type to create a new NFT
-=======
-/// A tx data type to initialize a new validator account and its staking reward
-/// account.
->>>>>>> 65eeff47
 #[derive(
     Debug,
     Clone,
@@ -64,7 +55,6 @@
     Serialize,
     Deserialize,
 )]
-<<<<<<< HEAD
 pub struct CreateNft {
     /// The source address
     pub owner: Address,
@@ -92,7 +82,18 @@
     /// The nft tokens
     pub tokens: Vec<NftToken>,
 }
-=======
+
+/// A tx data type to initialize a new validator account and its staking reward
+/// account.
+#[derive(
+    Debug,
+    Clone,
+    PartialEq,
+    BorshSerialize,
+    BorshDeserialize,
+    Serialize,
+    Deserialize,
+)]
 pub struct InitValidator {
     /// Public key to be written into the account's storage. This can be used
     /// for signature verification of transactions for the newly created
@@ -941,5 +942,4 @@
 }
 
 #[cfg(feature = "ferveo-tpke")]
-pub use wrapper_tx::*;
->>>>>>> 65eeff47
+pub use wrapper_tx::*;
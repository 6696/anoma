mod config;
mod dkg;
mod matchmaker;
mod mempool;
mod network_behaviour;
mod orderbook;
mod p2p;
mod types;

use std::fs::{create_dir_all, File};
use std::io::Write;
use std::path::PathBuf;
use std::{fs, thread};
use tokio::runtime::Runtime;

// use self::Dkg::DKG;
<<<<<<< HEAD
=======
use anoma::{self, bookkeeper::Bookkeeper, config::Config};
use tokio::sync::mpsc;

use self::config::NetworkConfig;
>>>>>>> e6aa9cca
use self::dkg::DKG;
use self::matchmaker::Matchmaker;
use self::orderbook::Orderbook;
use self::types::NetworkEvent;
use self::{config::NetworkConfig, p2p::P2P};
use anoma::{
    bookkeeper::Bookkeeper,
    config::*,
    protobuf::types::{IntentMessage, Tx},
};
use mpsc::Receiver;
use prost::Message;
use tendermint_rpc::{Client, HttpClient};
use tokio::sync::mpsc;

use crate::rpc;

#[derive(Debug)]
pub enum Error {
    P2PError(p2p::Error),
}
type Result<T> = std::result::Result<T, Error>;

// XXX TODO add type error and speficic Result type
pub fn run(
    config: Config,
    rpc: bool,
    orderbook: bool,
    dkg: bool,
    address: Option<String>,
    peers: Option<Vec<String>>,
    matchmaker: Option<String>,
    ledger_address: Option<String>,
) -> () {
    let base_dir: PathBuf = config.gossip_home_dir();
    let bookkeeper: Bookkeeper = read_or_generate_bookkeeper_key(&base_dir)
        .expect("TEMPORARY: Error reading or generating bookkeep file");

    let rpc_event_receiver = if rpc {
        let (tx, rx) = mpsc::channel(100);
        thread::spawn(|| rpc::rpc_server(tx).unwrap());
        Some(rx)
    } else {
        None
    };

    let p2p_local_address = local_address
        .unwrap_or(format!("/ip4/{}/tcp/{}", config.p2p.host, config.p2p.port));
    let p2p_peers = peers.unwrap_or(config.p2p.peers);
    let p2p_topics = topics.unwrap_or(config.p2p.topics);

    let network_config = NetworkConfig::read_or_generate(
<<<<<<< HEAD
        &base_dir, address, peers, orderbook, dkg,
=======
        &base_dir,
        p2p_local_address,
        p2p_peers,
        p2p_topics,
>>>>>>> e6aa9cca
    );
    let (mut p2p, event_receiver, matchmaker_event_receiver) =
        p2p::P2P::new(bookkeeper, orderbook, dkg, matchmaker, ledger_address)
            .expect("TEMPORARY: unable to build p2p layer");
    p2p.prepare(&network_config);

    dispatcher(
        p2p,
        event_receiver,
        rpc_event_receiver,
        matchmaker_event_receiver,
    )
    .expect("TEMPORARY: unable to start p2p dispatcher")
}

const BOOKKEEPER_KEY_FILE: &str = "priv_bookkepeer_key.json";

fn read_or_generate_bookkeeper_key(
    home_dir: &PathBuf,
) -> std::result::Result<Bookkeeper, std::io::Error> {
    if home_dir.join("config").join(BOOKKEEPER_KEY_FILE).exists() {
        let conf_file = home_dir.join("config").join(BOOKKEEPER_KEY_FILE);
        let json_string = fs::read_to_string(conf_file.as_path())?;
        let bookkeeper = serde_json::from_str::<Bookkeeper>(&json_string)?;
        Ok(bookkeeper)
    } else {
        let path = home_dir.join("config");
        create_dir_all(&path).unwrap();
        let path = path.join(BOOKKEEPER_KEY_FILE);
        let account: Bookkeeper = Bookkeeper::new();
        let mut file = File::create(path)?;
        let json = serde_json::to_string(&account)?;
        file.write_all(json.as_bytes()).map(|_| ()).unwrap();
        Ok(account)
    }
}

// XXX TODO The protobuf encoding logic does not play well with asynchronous.
// see https://github.com/danburkert/prost/issues/108
// When this event handler is merged into the main handler of the dispatcher
// then it does not send the correct dota to the ledger and it fails to
// correctly decode the Tx.

// The problem comes from the line :
// https://github.com/informalsystems/tendermint-rs/blob/a0a59b3a3f8a50abdaa618ff00394eeeeb8b9a0f/abci/src/codec.rs#L151
// Ok(Some(M::decode(&mut result_bytes)?))

// This fix spawn a thread only to send the Tx to the ledger to prevent that.
#[tokio::main]
pub async fn matchmaker_dispatcher(mut matchmaker_event_receiver: Receiver<Tx>){
    loop {
        tokio::select! {
            event = matchmaker_event_receiver.recv() =>
            {
                if let Some(tx) = event {
                    println!("sending {:?} from matchmaker", tx);
                            let mut tx_bytes = vec![];
                    tx.encode(&mut tx_bytes).unwrap();
                    println!("sending bytes {:?} from matchmaker", tx_bytes);
                    println!("bytes len {:?}", tx_bytes.len());
                    let client =
                        HttpClient::new("tcp://127.0.0.1:26657".parse().unwrap()).unwrap();
                    let response = client.broadcast_tx_commit(tx_bytes.into()).await;
                }
            }
        };
    }
}

#[tokio::main]
pub async fn dispatcher(
    mut p2p: P2P,
    mut network_event_receiver: Receiver<NetworkEvent>,
    rpc_event_receiver: Option<Receiver<IntentMessage>>,
    matchmaker_event_receiver: Option<Receiver<Tx>>,
) -> Result<()> {
    let tx = Tx {
        code: vec![],
        data: None,
    };
    let mut tx_bytes = vec![];
    tx.encode(&mut tx_bytes).unwrap();
    println!("sending bytes {:?} from matchmaker", tx_bytes);
    println!("bytes len {:?}", tx_bytes.len());
    let client =
        HttpClient::new("tcp://127.0.0.1:26657".parse().unwrap()).unwrap();
    let response = client.broadcast_tx_commit(tx_bytes.into()).await.unwrap();
    println!("ledger response {:#?}", response);

    if let Some(matchmaker_event_receiver) = matchmaker_event_receiver{
        thread::spawn(|| matchmaker_dispatcher(matchmaker_event_receiver));
    }

    // XXX TODO find a way to factorize all that code
    match (rpc_event_receiver) {
        (Some(mut rpc_event_receiver)) => {
            loop {
                tokio::select! {
                    event = rpc_event_receiver.recv() =>
                        p2p.handle_rpc_event(event).await ,
                    swarm_event = p2p.swarm.next() => {
                        // All events are handled by the
                        // `NetworkBehaviourEventProcess`es.  I.e. the
                        // `swarm.next()` future drives the `Swarm` without ever
                        // terminating.
                        panic!("Unexpected event: {:?}", swarm_event);
                    },
                    event = network_event_receiver.recv() =>
                        p2p.handle_network_event(event).await
                };
            }
        }
        (None) => {
            loop {
                tokio::select! {
                    swarm_event = p2p.swarm.next() => {
                        // All events are handled by the
                        // `NetworkBehaviourEventProcess`es.  I.e. the
                        // `swarm.next()` future drives the `Swarm` without ever
                        // terminating.
                        panic!("Unexpected event: {:?}", swarm_event);
                    },
                    event = network_event_receiver.recv() =>
                        p2p.handle_network_event(event).await
                }
            }
        }
    }
}<|MERGE_RESOLUTION|>--- conflicted
+++ resolved
@@ -14,27 +14,22 @@
 use tokio::runtime::Runtime;
 
 // use self::Dkg::DKG;
-<<<<<<< HEAD
-=======
 use anoma::{self, bookkeeper::Bookkeeper, config::Config};
 use tokio::sync::mpsc;
 
 use self::config::NetworkConfig;
->>>>>>> e6aa9cca
 use self::dkg::DKG;
 use self::matchmaker::Matchmaker;
 use self::orderbook::Orderbook;
 use self::types::NetworkEvent;
-use self::{config::NetworkConfig, p2p::P2P};
+use self::p2p::P2P;
 use anoma::{
-    bookkeeper::Bookkeeper,
     config::*,
     protobuf::types::{IntentMessage, Tx},
 };
 use mpsc::Receiver;
 use prost::Message;
 use tendermint_rpc::{Client, HttpClient};
-use tokio::sync::mpsc;
 
 use crate::rpc;
 
@@ -67,20 +62,15 @@
         None
     };
 
-    let p2p_local_address = local_address
+    let p2p_local_address = address
         .unwrap_or(format!("/ip4/{}/tcp/{}", config.p2p.host, config.p2p.port));
     let p2p_peers = peers.unwrap_or(config.p2p.peers);
-    let p2p_topics = topics.unwrap_or(config.p2p.topics);
 
     let network_config = NetworkConfig::read_or_generate(
-<<<<<<< HEAD
-        &base_dir, address, peers, orderbook, dkg,
-=======
         &base_dir,
         p2p_local_address,
         p2p_peers,
-        p2p_topics,
->>>>>>> e6aa9cca
+        orderbook, dkg,
     );
     let (mut p2p, event_receiver, matchmaker_event_receiver) =
         p2p::P2P::new(bookkeeper, orderbook, dkg, matchmaker, ledger_address)

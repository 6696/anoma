--- conflicted
+++ resolved
@@ -7,6 +7,7 @@
 use std::{env, fs, mem, thread, time};
 
 use anoma::types::chain::ChainId;
+use anoma::types::key::ed25519::{Keypair, PublicKey, SecretKey};
 use anoma_apps::client::utils;
 use anoma_apps::config::genesis::genesis_config::{self, GenesisConfig};
 use anoma_apps::{config, wallet};
@@ -144,7 +145,6 @@
         wallet::wallet_file(chain_dir.clone()),
     )
     .unwrap();
-<<<<<<< HEAD
     let mut wallet = wallet::Wallet::load_or_new(&chain_dir);
     wallet.insert_keypair(
         constants::BERTHA_KEY.into(),
@@ -173,8 +173,6 @@
     validator_wallet
         .save()
         .expect("Saving wallet should succeed");
-=======
->>>>>>> 3748489f
 
     Ok(Test {
         working_dir,

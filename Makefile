--- conflicted
+++ resolved
@@ -29,20 +29,13 @@
 	$(cargo) build --features ABCI
 
 build-test:
-	$(cargo) build --features ABCI --tests
+	$(cargo) build --features "dev ABCI" --tests
 
 build-release:
-<<<<<<< HEAD
-	$(cargo) build --release --package anoma_apps --no-default-features --features "std ABCI"
+	$(cargo) build --release --package anoma_apps --features ABCI
 
 check-release:
-	$(cargo) check --release --package anoma_apps --no-default-features --features "std ABCI"
-=======
-	ANOMA_DEV=false $(cargo) build --release --package anoma_apps
-
-check-release:
-	ANOMA_DEV=false $(cargo) check --release --package anoma_apps
->>>>>>> ed0e04b9
+	$(cargo) check --release --package anoma_apps --features ABCI
 
 package: build-release
 	mkdir -p $(package-name)/wasm && \
@@ -115,23 +108,23 @@
 	RUST_BACKTRACE=1 $(cargo) test e2e --features ABCI-plus-plus -- --test-threads=1
 
 test-unit-abci-plus-plus:
-	$(cargo) test --features ABCI-plus-plus -- --skip e2e \
+	$(cargo) test --features "dev ABCI-plus-plus" -- --skip e2e \
 	   				 --skip node::ledger::shell::process \
 					 --skip node::ledger::shell::finalize \
  					 --skip node::ledger::shell::prepare && \
-	$(cargo) test node::ledger::shell::prepare --features ABCI-plus-plus -- --test-threads=1 && \
-	$(cargo) test node::ledger::shell::process --features ABCI-plus-plus -- --test-threads=1 && \
-	$(cargo) test node::ledger::shell::finalize --features ABCI-plus-plus -- --test-threads=1
+	$(cargo) test node::ledger::shell::prepare --features "dev ABCI-plus-plus" -- --test-threads=1 && \
+	$(cargo) test node::ledger::shell::process --features "dev ABCI-plus-plus" -- --test-threads=1 && \
+	$(cargo) test node::ledger::shell::finalize --features "dev ABCI-plus-plus" -- --test-threads=1
 
 
 test-unit:
-	$(cargo) test --features ABCI -- --skip e2e \
+	$(cargo) test --features "dev ABCI" -- --skip e2e \
 	   				 --skip node::ledger::shell::process \
 					 --skip node::ledger::shell::finalize \
  					 --skip node::ledger::shell::prepare && \
-	$(cargo) test node::ledger::shell::prepare --features ABCI -- --test-threads=1 && \
-	$(cargo) test node::ledger::shell::process --features ABCI -- --test-threads=1 && \
-	$(cargo) test node::ledger::shell::finalize --features ABCI -- --test-threads=1
+	$(cargo) test node::ledger::shell::prepare --features "dev ABCI" -- --test-threads=1 && \
+	$(cargo) test node::ledger::shell::process --features "dev ABCI" -- --test-threads=1 && \
+	$(cargo) test node::ledger::shell::finalize --features "dev ABCI" -- --test-threads=1
 
 test-wasm:
 	make -C $(wasms) test
